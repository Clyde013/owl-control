[package]
name = "owl-recorder"
version = "0.9.0"
edition = "2024"

[dependencies]
input-capture.workspace = true
game-process.workspace = true
clap.workspace = true
tracing.workspace = true
tracing-subscriber.workspace = true
tokio.workspace = true
tokio-util.workspace = true
color-eyre.workspace = true
uuid.workspace = true
serde.workspace = true
serde_json.workspace = true
tauri-winrt-notification.workspace = true
sysinfo.workspace = true
libobs-wrapper.workspace = true
libobs-sources.workspace = true
libobs-window-helper.workspace = true
async-trait.workspace = true
obws.workspace = true
windows.workspace = true

<<<<<<< HEAD
tray-icon = "0.14.3"
winit = "0.29.15"
egui_overlay = { git = "https://github.com/voidxela/egui_overlay.git", rev = "d0f003d88ac39cd84ac96d19b7bbef016a92f22d", features = [
    "egui_default",
    "glfw_default",
] }
egui_window_glfw_passthrough = { git = "https://github.com/voidxela/egui_overlay.git", rev = "d0f003d88ac39cd84ac96d19b7bbef016a92f22d" }
egui_render_three_d = { git = "https://github.com/voidxela/egui_overlay.git", rev = "d0f003d88ac39cd84ac96d19b7bbef016a92f22d" }
egui = "0.32" # higher versions break egui_overlay
egui_extras = { version = "0.32", features = ["all_loaders"] }
image = { version = "0.25", features = ["jpeg", "png"] }
eframe = "0.32"
dirs = "6.0.0"

constants = { path = "../constants" }
rodio = "0.21.1"
chrono = { version = "0.4.42", features = ["serde"] }
reqwest = { version = "0.12.23", features = ["json"] }
=======
constants = { path = "../constants" }

[build-dependencies]
embed-manifest = "1.3.1"
>>>>>>> 7a5acb2b
<|MERGE_RESOLUTION|>--- conflicted
+++ resolved
@@ -24,7 +24,6 @@
 obws.workspace = true
 windows.workspace = true
 
-<<<<<<< HEAD
 tray-icon = "0.14.3"
 winit = "0.29.15"
 egui_overlay = { git = "https://github.com/voidxela/egui_overlay.git", rev = "d0f003d88ac39cd84ac96d19b7bbef016a92f22d", features = [
@@ -43,9 +42,6 @@
 rodio = "0.21.1"
 chrono = { version = "0.4.42", features = ["serde"] }
 reqwest = { version = "0.12.23", features = ["json"] }
-=======
-constants = { path = "../constants" }
 
 [build-dependencies]
-embed-manifest = "1.3.1"
->>>>>>> 7a5acb2b
+embed-manifest = "1.3.1"