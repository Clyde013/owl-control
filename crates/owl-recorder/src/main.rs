mod find_game;
mod hardware_id;
mod hardware_specs;
mod idle;
mod input_recorder;
mod keycode;
mod raw_input_debouncer;
mod recorder;
mod recording;
mod window_recorder;

use std::{
    path::PathBuf,
    time::{Duration, SystemTime, UNIX_EPOCH},
};

use clap::Parser;
use color_eyre::{Result, eyre::eyre};

use game_process::does_process_exist;
use raw_input::{PressState, RawInput};
use tokio::{
    sync::{mpsc, oneshot},
    time::MissedTickBehavior,
};

use crate::{
    idle::IdlenessTracker, keycode::lookup_keycode, raw_input_debouncer::EventDebouncer,
    recorder::Recorder,
};

#[derive(Parser, Debug)]
#[command(version, about)]
struct Args {
    #[arg(long)]
    recording_location: PathBuf,

    #[arg(long, default_value = "F4")]
    start_key: String,

    #[arg(long, default_value = "F5")]
    stop_key: String,
}

const MAX_IDLE_DURATION: Duration = Duration::from_secs(90);
const MAX_RECORDING_DURATION: Duration = Duration::from_secs(10 * 60);

#[tokio::main]
async fn main() -> Result<()> {
    color_eyre::install()?;
    tracing_subscriber::fmt()
        .with_max_level(tracing::Level::DEBUG)
        .init();

    let Args {
        recording_location,
        start_key,
        stop_key,
    } = Args::parse();

    let start_key =
        lookup_keycode(&start_key).ok_or_else(|| eyre!("Invalid start key: {start_key}"))?;
    let stop_key =
        lookup_keycode(&stop_key).ok_or_else(|| eyre!("Invalid stop key: {stop_key}"))?;

<<<<<<< HEAD
    let mut recorder = Recorder::new({
        let recording_location = recording_location.clone();
        move || {
            recording_location.join(
                SystemTime::now()
                    .duration_since(UNIX_EPOCH)
                    .unwrap()
                    .as_secs()
                    .to_string(),
            )
        }
    })
    .await?;
=======
    let mut recorder = Recorder::new(|| {
        recording_location.join(
            SystemTime::now()
                .duration_since(UNIX_EPOCH)
                .unwrap()
                .as_secs()
                .to_string(),
        )
    });
>>>>>>> 290fbf1c

    let mut input_rx = listen_for_raw_inputs();

    let mut stop_rx = wait_for_ctrl_c();

    let mut idleness_tracker = IdlenessTracker::new(MAX_IDLE_DURATION);
    let mut start_on_activity = false;

    let mut perform_checks = tokio::time::interval(Duration::from_secs(1));
    perform_checks.set_missed_tick_behavior(MissedTickBehavior::Delay);

    loop {
        tokio::select! {
            r = &mut stop_rx => {
                r.expect("signal handler was closed early");
                break;
            },
            e = input_rx.recv() => {
                let e = e.expect("raw input reader was closed early");
                recorder.seen_input(e).await?;
                if let Some(key) = keycode_from_event(&e) {
                    if key == start_key {
                        tracing::info!("Start key pressed, starting recording");
                        recorder.start().await?;
                    } else if key == stop_key {
                        tracing::info!("Stop key pressed, stopping recording");
                        recorder.stop().await?;
                        start_on_activity = false;
                    }
                } else if start_on_activity {
                    tracing::info!("Input detected, restarting recording");
                    recorder.start().await?;
                    start_on_activity = false;
                }
                idleness_tracker.update_activity();
            },
            _ = perform_checks.tick() => {
                if let Some(recording) = recorder.recording() {
                    if !does_process_exist(recording.pid())? {
                        tracing::info!(pid=recording.pid().0, "Game process no longer exists, stopping recording");
                        recorder.stop().await?;
                    } else if idleness_tracker.is_idle() {
                        tracing::info!("No input detected for 5 seconds, stopping recording");
                        recorder.stop().await?;
                        start_on_activity = true;
                    } else if recording.elapsed() > MAX_RECORDING_DURATION {
                        tracing::info!("Recording duration exceeded {} s, restarting recording", MAX_RECORDING_DURATION.as_secs());
                        recorder.stop().await?;
                        recorder.start().await?;
                        idleness_tracker.update_activity();
                    };
                }
            },
        }
    }

    recorder.stop().await?;

    Ok(())
}

fn keycode_from_event(event: &raw_input::Event) -> Option<u16> {
    if let raw_input::Event::KeyPress {
        key,
        press_state: PressState::Pressed,
    } = event
    {
        Some(*key)
    } else {
        None
    }
}

fn listen_for_raw_inputs() -> mpsc::Receiver<raw_input::Event> {
    let (input_tx, input_rx) = mpsc::channel(1);

    std::thread::spawn(move || {
        let mut raw_input = Some(RawInput::initialize().expect("raw input failed to initialize"));
        let mut debouncer = EventDebouncer::new();

        RawInput::run_queue(|event| {
            if !debouncer.debounce(event) {
                return;
            }
            if input_tx.blocking_send(event).is_err() {
                tracing::debug!("Input channel closed, stopping raw input listener");
                raw_input.take();
            }
        })
        .expect("failed to run windows message queue");
    });
    input_rx
}

fn wait_for_ctrl_c() -> oneshot::Receiver<()> {
    let (ctrl_c_tx, ctrl_c_rx) = oneshot::channel();

    tokio::spawn(async move {
        tokio::signal::ctrl_c()
            .await
            .expect("failed to listen for Ctrl+C signal");
        let _ = ctrl_c_tx.send(());
    });
    ctrl_c_rx
}<|MERGE_RESOLUTION|>--- conflicted
+++ resolved
@@ -63,21 +63,6 @@
     let stop_key =
         lookup_keycode(&stop_key).ok_or_else(|| eyre!("Invalid stop key: {stop_key}"))?;
 
-<<<<<<< HEAD
-    let mut recorder = Recorder::new({
-        let recording_location = recording_location.clone();
-        move || {
-            recording_location.join(
-                SystemTime::now()
-                    .duration_since(UNIX_EPOCH)
-                    .unwrap()
-                    .as_secs()
-                    .to_string(),
-            )
-        }
-    })
-    .await?;
-=======
     let mut recorder = Recorder::new(|| {
         recording_location.join(
             SystemTime::now()
@@ -87,7 +72,6 @@
                 .to_string(),
         )
     });
->>>>>>> 290fbf1c
 
     let mut input_rx = listen_for_raw_inputs();
 
