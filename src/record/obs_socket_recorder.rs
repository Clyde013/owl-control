use std::{path::Path, time::Duration};

use color_eyre::{
    Result,
    eyre::{Context, OptionExt as _},
};
use constants::{FPS, RECORDING_HEIGHT, RECORDING_WIDTH};
use obws::{
    Client,
    requests::{
        config::SetVideoSettings,
        inputs::{InputId, SetSettings, Volume},
        profiles::SetParameter,
        scene_items::{Position, Scale, SceneItemTransform, SetTransform},
        scenes::SceneId,
    },
};
use windows::Win32::Foundation::HWND;

<<<<<<< HEAD
use crate::{
    config::EncoderSettings,
    record::recorder::{VideoRecorder, get_recording_base_resolution},
};
=======
use crate::record::recorder::VideoRecorder;
>>>>>>> d05ee71d

const OWL_PROFILE_NAME: &str = "owl_data_recorder";
const OWL_SCENE_NAME: &str = "owl_data_collection_scene";
const OWL_CAPTURE_NAME: &str = "owl_game_capture";

const SET_ENCODER: bool = false;

pub struct ObsSocketRecorder {
    // Use an Option to allow it to be consumed within the destructor
    client: Option<Client>,
}
impl ObsSocketRecorder {
    pub async fn new() -> Result<Self>
    where
        Self: Sized,
    {
        Ok(Self { client: None })
    }
}
#[async_trait::async_trait(?Send)]
impl VideoRecorder for ObsSocketRecorder {
    fn id(&self) -> &'static str {
        "ObsSocket"
    }

    async fn start_recording(
        &mut self,
        dummy_video_path: &Path,
        _pid: u32,
        hwnd: HWND,
        game_exe: &str,
<<<<<<< HEAD
        video_settings: EncoderSettings,
=======
        (base_width, base_height): (u32, u32),
>>>>>>> d05ee71d
    ) -> Result<()> {
        // Connect to OBS
        let client = Client::connect("localhost", 4455, None::<&str>)
            .await
            .wrap_err("Failed to connect to OBS. Is it running?")?;

        let recording_path = dummy_video_path
            .parent()
            .ok_or_eyre("Video path must have a parent directory")?;
        let recording_path = std::fs::canonicalize(recording_path)
            .wrap_err("Failed to get absolute path for recording directory")?;

        // Pull out sub-APIs for easier access
        let profiles = client.profiles();
        let inputs = client.inputs();
        let scenes = client.scenes();
        let scene_items = client.scene_items();
        let config = client.config();

        // Get current profiles
        let all_profiles = profiles.list().await.wrap_err("Failed to get profiles")?;

        // Create and activate OWL profile
        if !all_profiles
            .profiles
            .contains(&OWL_PROFILE_NAME.to_string())
        {
            profiles
                .create(OWL_PROFILE_NAME)
                .await
                .wrap_err("Failed to create profile")?;
        }
        profiles
            .set_current(OWL_PROFILE_NAME)
            .await
            .wrap_err("Failed to set current profile")?;

        // Create and activate OWL scene
        let all_scenes = scenes.list().await.wrap_err("Failed to get scenes")?;
        if !all_scenes
            .scenes
            .iter()
            .any(|scene| scene.id.name == OWL_SCENE_NAME)
        {
            scenes
                .create(OWL_SCENE_NAME)
                .await
                .wrap_err("Failed to create scene")?;
        }
        scenes
            .set_current_program_scene(OWL_SCENE_NAME)
            .await
            .wrap_err("Failed to set current program scene")?;

        // Create OWL capture input
        let all_inputs = inputs.list(None).await.wrap_err("Failed to get inputs")?;
        let input_settings = {
            serde_json::json!({
                "capture_mode": "window",
                "window": get_obs_window_encoding(hwnd, game_exe),
                "priority": 2 /* WINDOW_PRIORITY_EXE */,
                "capture_audio": true,
            })
        };
        if let Some(input) = all_inputs
            .iter()
            .find(|input| input.id.name == OWL_CAPTURE_NAME)
        {
            inputs
                .set_settings(SetSettings {
                    input: input.id.clone().into(),
                    settings: &input_settings,
                    overlay: Some(false),
                })
                .await
                .wrap_err("Failed to set input settings")?;
        } else {
            inputs
                .create(obws::requests::inputs::Create {
                    scene: SceneId::Name(OWL_SCENE_NAME),
                    input: OWL_CAPTURE_NAME,
                    kind: "game_capture",
                    settings: Some(input_settings),
                    enabled: Some(true),
                })
                .await
                .wrap_err("Failed to create input")?;
        }

        let _ = inputs
            .set_volume(InputId::Name("Mic/Aux"), Volume::Db(-100.0))
            .await;
        let _ = inputs
            .set_volume(InputId::Name("Desktop Audio"), Volume::Db(-100.0))
            .await;

        for (category, name, value) in [
            ("SimpleOutput", "RecQuality", "Stream"),
            (
                "SimpleOutput",
                "VBitrate",
                &video_settings.bitrate.to_string(),
            ),
            ("Output", "Mode", "Simple"),
            ("SimpleOutput", "RecFormat2", "mp4"),
        ] {
            profiles
                .set_parameter(SetParameter {
                    category,
                    name,
                    value: Some(value),
                })
                .await
                .wrap_err_with(|| format!("Failed to set parameter {name}: {value}"))?;
        }

        // Set recording path
        {
            let normalized_recording_path = recording_path
                .to_str()
                .ok_or_eyre("Path must be valid UTF-8")?
                // Strip out the \\?\ prefix
                .replace("\\\\?\\", "");

            profiles
                .set_parameter(SetParameter {
                    category: "SimpleOutput",
                    name: "FilePath",
                    value: Some(&normalized_recording_path),
                })
                .await
                .wrap_err("Failed to set FilePath")?;
        }

        // Give OBS a moment to process the path change
        tokio::time::sleep(Duration::from_millis(500)).await;

        // Verify the path was set correctly
        let current_path = profiles
            .parameter("SimpleOutput", "FilePath")
            .await
            .wrap_err("Failed to get FilePath")?;
        tracing::info!("OBS confirmed recording path: {:?}", current_path.value);

        // Set video settings
        config
            .set_video_settings(SetVideoSettings {
                fps_numerator: Some(FPS),
                fps_denominator: Some(1),
                base_width: Some(base_width),
                base_height: Some(base_height),
                output_width: Some(RECORDING_WIDTH),
                output_height: Some(RECORDING_HEIGHT),
            })
            .await
            .wrap_err("Failed to set video settings")?;

        // Find the owl game capture scene id
        let item_list = scene_items
            .list(SceneId::Name(OWL_SCENE_NAME))
            .await
            .wrap_err("Failed to get scene items")?;
        let owl_gc_id = item_list
            .iter()
            .find(|item| item.source_name == OWL_CAPTURE_NAME)
            .ok_or_eyre("Failed to find owl game capture scene item")?
            .id;
        scene_items
            .set_transform(SetTransform {
                scene: SceneId::Name(OWL_SCENE_NAME),
                item_id: owl_gc_id,
                transform: SceneItemTransform {
                    position: Some(Position {
                        x: Some(0.0),
                        y: Some(0.0),
                    }),
                    rotation: Some(0.0),
                    scale: Some(Scale {
                        x: Some(1.0),
                        y: Some(1.0),
                    }),
                    alignment: None,
                    bounds: None,
                    crop: None,
                },
            })
            .await
            .wrap_err("Failed to set owl game capture scene item transform")?;

        if SET_ENCODER {
            tracing::info!("Setting custom encoder settings");
            profiles
                .set_parameter(SetParameter {
                    category: "SimpleOutput",
                    name: "StreamEncoder",
                    value: Some("x264"),
                })
                .await
                .wrap_err("Failed to set StreamEncoder")?;
            profiles
                .set_parameter(SetParameter {
                    category: "SimpleOutput",
                    name: "Preset",
                    value: Some("veryfast"),
                })
                .await
                .wrap_err("Failed to set Preset")?;
        } else {
            tracing::info!("Using user's default encoder settings");
        }

        client
            .recording()
            .start()
            .await
            .wrap_err("Failed to start recording")?;
        tracing::info!("OBS recording started successfully");

        self.client = Some(client);

        Ok(())
    }

    async fn stop_recording(&mut self) -> Result<()> {
        tracing::info!("Stopping OBS recording");
        if let Some(client) = &self.client {
            // Log, but do not explode if it fails
            if let Err(e) = client.recording().stop().await {
                tracing::error!("Failed to stop recording: {e}");
            }
        }
        tracing::info!("OBS recording stopped successfully");
        Ok(())
    }
}
impl Drop for ObsSocketRecorder {
    fn drop(&mut self) {
        tracing::info!("Shutting down OBS socket recorder");
        let client = self.client.take();
        tokio::spawn(async move {
            if let Some(client) = &client {
                // Log, but do not explode if it fails
                if let Err(e) = client.recording().stop().await {
                    tracing::error!("Failed to stop recording: {e}");
                }
            }
        });
    }
}

fn get_obs_window_encoding(hwnd: HWND, game_exe: &str) -> String {
    use windows::Win32::UI::WindowsAndMessaging::{
        GetClassNameW, GetWindowTextLengthW, GetWindowTextW,
    };

    // Get window title
    let title_len = unsafe { GetWindowTextLengthW(hwnd) };
    let mut title = String::new();
    if title_len > 0 {
        let mut buf = vec![0u16; (title_len + 1) as usize];
        let copied = unsafe { GetWindowTextW(hwnd, &mut buf) };
        if copied > 0 {
            if let Some(end) = buf.iter().position(|&c| c == 0) {
                title = String::from_utf16_lossy(&buf[..end]);
            } else {
                title = String::from_utf16_lossy(&buf);
            }
        }
    }

    // Get window class
    let mut class_buf = [0u16; 256];
    let class_len = unsafe { GetClassNameW(hwnd, &mut class_buf) };
    let class = if class_len > 0 {
        String::from_utf16_lossy(&class_buf[..class_len as usize])
    } else {
        String::new()
    };

    format!(
        "{}:{}:{}",
        sanitize_string_for_obs(&title),
        sanitize_string_for_obs(&class),
        sanitize_string_for_obs(game_exe)
    )
}

/// Sanitize a string for OBS to avoid interfering with the separators it uses
///
/// https://github.com/obsproject/obs-studio/blob/0b1229632063a13dfd26cf1cd9dd43431d8c68f6/libobs/util/windows/window-helpers.c#L8-L12
fn sanitize_string_for_obs(s: &str) -> String {
    s.replace('#', "#22").replace(':', "#3A")
}<|MERGE_RESOLUTION|>--- conflicted
+++ resolved
@@ -17,14 +17,7 @@
 };
 use windows::Win32::Foundation::HWND;
 
-<<<<<<< HEAD
-use crate::{
-    config::EncoderSettings,
-    record::recorder::{VideoRecorder, get_recording_base_resolution},
-};
-=======
-use crate::record::recorder::VideoRecorder;
->>>>>>> d05ee71d
+use crate::{config::EncoderSettings, record::recorder::VideoRecorder};
 
 const OWL_PROFILE_NAME: &str = "owl_data_recorder";
 const OWL_SCENE_NAME: &str = "owl_data_collection_scene";
@@ -56,11 +49,8 @@
         _pid: u32,
         hwnd: HWND,
         game_exe: &str,
-<<<<<<< HEAD
         video_settings: EncoderSettings,
-=======
         (base_width, base_height): (u32, u32),
->>>>>>> d05ee71d
     ) -> Result<()> {
         // Connect to OBS
         let client = Client::connect("localhost", 4455, None::<&str>)
