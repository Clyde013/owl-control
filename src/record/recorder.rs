use std::{
    path::{Path, PathBuf},
    sync::Arc,
    time::Instant,
};

use color_eyre::{
    Result,
    eyre::{Context as _, OptionExt as _, bail},
};
use egui_wgpu::wgpu::DeviceType;
use windows::Win32::Foundation::HWND;

use crate::{
    app_state::{AppState, RecordingStatus},
    config::{EncoderSettings, RecordingBackend},
    record::{
        obs_embedded_recorder::ObsEmbeddedRecorder, obs_socket_recorder::ObsSocketRecorder,
        recording::Recording,
    },
    ui::notification::{NotificationType, show_notification},
};
use constants::{MIN_FREE_SPACE_MB, unsupported_games::UnsupportedGames};

#[async_trait::async_trait(?Send)]
pub trait VideoRecorder {
    fn id(&self) -> &'static str;

    async fn start_recording(
        &mut self,
        dummy_video_path: &Path,
        pid: u32,
        hwnd: HWND,
        game_exe: &str,
<<<<<<< HEAD
        video_settings: EncoderSettings,
=======
        game_resolution: (u32, u32),
>>>>>>> d05ee71d
    ) -> Result<()>;
    /// If this returns an error, the recording will be invalidated with the error message
    async fn stop_recording(&mut self) -> Result<()>;
}
pub struct Recorder {
    recording_dir: Box<dyn FnMut() -> PathBuf>,
    recording: Option<Recording>,
    app_state: Arc<AppState>,
    video_recorder: Box<dyn VideoRecorder>,
}

impl Recorder {
    pub async fn new(
        recording_dir: Box<dyn FnMut() -> PathBuf>,
        app_state: Arc<AppState>,
    ) -> Result<Self> {
        let backend = app_state
            .config
            .read()
            .unwrap()
            .preferences
            .recording_backend;

        // Incredibly ugly hack: assume that the first dGPU is the one we want,
        // and that this list agrees with OBS's. There's no real guarantee that
        // this is the case, and that the target game is even running on the dGPU,
        // but it's a first-pass solution for now.
        //
        // TODO: Investigate what OBS actually does here. I spent over an hour
        // pouring through the OBS source code and couldn't find anything of
        // note with regards to how it chooses the adapter; I might have to
        // reach out to an OBS developer if this becomes an issue again.
        let adapter_index = app_state
            .adapter_infos
            .iter()
            .position(|a| a.device_type == DeviceType::DiscreteGpu)
            .unwrap_or_default();

        tracing::info!(
            "Initializing recorder with adapter index {adapter_index} ({:?})",
            app_state.adapter_infos[adapter_index]
        );

        let video_recorder: Box<dyn VideoRecorder> = match backend {
            RecordingBackend::Embedded => Box::new(ObsEmbeddedRecorder::new(adapter_index).await?),
            RecordingBackend::Socket => Box::new(ObsSocketRecorder::new().await?),
        };

        tracing::info!("Using {} as video recorder", video_recorder.id());
        Ok(Self {
            recording_dir,
            recording: None,
            app_state,
            video_recorder,
        })
    }

    pub fn recording(&self) -> Option<&Recording> {
        self.recording.as_ref()
    }

    pub async fn start(&mut self, unsupported_games: &UnsupportedGames) -> Result<()> {
        if self.recording.is_some() {
            return Ok(());
        }

        let recording_location = (self.recording_dir)();

        std::fs::create_dir_all(&recording_location)
            .wrap_err("Failed to create directory for recording. Did you install OWL Control to a location where your account is allowed to write files?")?;

        let free_space_mb = get_free_space_in_mb(&recording_location);
        if let Some(free_space_mb) = free_space_mb
            && free_space_mb < MIN_FREE_SPACE_MB
        {
            bail!(
                "There is not enough free space on the disk to record. Please free up some space. Required: at least {MIN_FREE_SPACE_MB} MB, available: {free_space_mb} MB"
            );
        }

        let Some((game_exe, pid, hwnd)) =
            get_foregrounded_game().wrap_err("failed to get foregrounded game")?
        else {
            bail!(
                "You do not have a game window in focus. Please focus on a game window and try again."
            );
        };

        let game_exe_without_extension = game_exe
            .split('.')
            .next()
            .unwrap_or(&game_exe)
            .to_lowercase();
        if let Some(unsupported_game) = unsupported_games.get(game_exe_without_extension) {
            bail!(
                "{} ({}) is not supported! Reason: {}",
                unsupported_game.name,
                game_exe,
                unsupported_game.reason
            );
        }

        if let Err(error) = is_process_game_shaped(pid) {
            bail!(
                "This application ({game_exe}) doesn't look like a game. Please contact us if you think this is a mistake. Error: {error}"
            );
        }

        tracing::info!(
            game_exe,
            ?pid,
            ?hwnd,
            recording_location=%recording_location.display(),
            "Starting recording"
        );

        let video_settings = self
            .app_state
            .config
            .read()
            .unwrap()
            .preferences
            .video_settings
            .clone();

        let recording = Recording::start(
            self.video_recorder.as_mut(),
<<<<<<< HEAD
            MetadataParameters {
                path: recording_location.join("metadata.json"),
                game_exe: game_exe.clone(),
            },
            WindowParameters {
                path: recording_location.join("recording.mp4"),
                pid,
                hwnd,
            },
            InputParameters {
                path: recording_location.join("inputs.csv"),
            },
            video_settings,
=======
            recording_location.clone(),
            game_exe.clone(),
            pid,
            hwnd,
>>>>>>> d05ee71d
        )
        .await;

        let recording = match recording {
            Ok(recording) => recording,
            Err(e) => {
                tracing::error!(game_exe=?game_exe, e=?e, "Failed to start recording");
                return Err(e);
            }
        };

        show_notification(
            "Started recording",
            &format!("Recording `{game_exe}`"),
            "",
            NotificationType::Info,
        );

        self.recording = Some(recording);
        *self.app_state.state.write().unwrap() = RecordingStatus::Recording {
            start_time: Instant::now(),
            game_exe,
        };
        Ok(())
    }

    pub async fn seen_input(&mut self, e: input_capture::Event) -> Result<()> {
        let Some(recording) = self.recording.as_mut() else {
            return Ok(());
        };
        recording.seen_input(e).await?;
        Ok(())
    }

    pub async fn write_focus(&mut self, focused: bool) -> Result<()> {
        // write alt tab focus of window status to input recorder
        let Some(recording) = self.recording.as_mut() else {
            return Ok(());
        };
        recording.write_focus(focused).await?;
        Ok(())
    }

    pub async fn stop(&mut self) -> Result<()> {
        let Some(recording) = self.recording.take() else {
            return Ok(());
        };

        show_notification(
            "Stopped recording",
            &format!("No longer recording `{}`", recording.game_exe()),
            "",
            NotificationType::Info,
        );

        recording
            .stop(self.video_recorder.as_mut(), &self.app_state.adapter_infos)
            .await?;
        *self.app_state.state.write().unwrap() = RecordingStatus::Stopped;
        Ok(())
    }
}

fn get_free_space_in_mb(path: &std::path::Path) -> Option<u64> {
    let disks = sysinfo::Disks::new_with_refreshed_list();
    let path = dunce::canonicalize(path).ok()?;

    // Find the disk with the longest matching mount point
    disks
        .iter()
        .filter(|disk| path.starts_with(disk.mount_point()))
        .max_by_key(|disk| disk.mount_point().as_os_str().len())
        .map(|disk| disk.available_space() / 1024 / 1024)
}

fn get_foregrounded_game() -> Result<Option<(String, game_process::Pid, HWND)>> {
    let (hwnd, pid) = game_process::foreground_window()?;

    let exe_path = game_process::exe_name_for_pid(pid)?;
    let exe_name = exe_path
        .file_name()
        .ok_or_eyre("Failed to get file name from exe path")?
        .to_str()
        .ok_or_eyre("Failed to convert exe name to unicode string")?
        .to_owned();

    Ok(Some((exe_name, pid, hwnd)))
}

fn is_process_game_shaped(pid: game_process::Pid) -> Result<()> {
    // We've seen reports of this failing with certain games (e.g. League of Legends),
    // so this "fails safe" for now. It's possible that we don't actually want to
    // capture any games that this would be tripped up by, but it's hard to say that
    // without more evidence. I would assume the primary factor involved here is
    // the presence of an anticheat or an antitamper that obscures the retrieval of modules.
    match game_process::get_modules(pid) {
        Ok(modules) => {
            let mut has_graphics_api = false;
            for module in modules {
                let module = module.to_lowercase();

                // Check for Direct3D DLLs
                if module.contains("d3d")
                    || module.contains("dxgi")
                    || module.contains("d3d11")
                    || module.contains("d3d12")
                    || module.contains("d3d9")
                {
                    has_graphics_api = true;
                }

                // Check for OpenGL DLLs
                if module.contains("opengl32")
                    || module.contains("gdi32")
                    || module.contains("glu32")
                    || module.contains("opengl")
                {
                    has_graphics_api = true;
                }

                // Check for Vulkan DLLs
                if module.contains("vulkan")
                    || module.contains("vulkan-1")
                    || module.contains("vulkan32")
                {
                    has_graphics_api = true;
                }
            }

            if !has_graphics_api {
                bail!(
                    "this application doesn't use any graphics APIs (DirectX, OpenGL, or Vulkan)"
                );
            }
        }
        Err(e) => {
            tracing::warn!(?e, pid=?pid, "Failed to get modules for process");
        }
    }

    Ok(())
}<|MERGE_RESOLUTION|>--- conflicted
+++ resolved
@@ -32,11 +32,8 @@
         pid: u32,
         hwnd: HWND,
         game_exe: &str,
-<<<<<<< HEAD
         video_settings: EncoderSettings,
-=======
         game_resolution: (u32, u32),
->>>>>>> d05ee71d
     ) -> Result<()>;
     /// If this returns an error, the recording will be invalidated with the error message
     async fn stop_recording(&mut self) -> Result<()>;
@@ -164,26 +161,11 @@
 
         let recording = Recording::start(
             self.video_recorder.as_mut(),
-<<<<<<< HEAD
-            MetadataParameters {
-                path: recording_location.join("metadata.json"),
-                game_exe: game_exe.clone(),
-            },
-            WindowParameters {
-                path: recording_location.join("recording.mp4"),
-                pid,
-                hwnd,
-            },
-            InputParameters {
-                path: recording_location.join("inputs.csv"),
-            },
-            video_settings,
-=======
             recording_location.clone(),
             game_exe.clone(),
             pid,
             hwnd,
->>>>>>> d05ee71d
+            video_settings,
         )
         .await;
 
